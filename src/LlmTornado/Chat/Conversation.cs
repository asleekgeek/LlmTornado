﻿using System;
using System.Collections.Generic;
using System.Linq;
using System.Text;
using System.Threading;
using System.Threading.Tasks;
using LlmTornado.Chat.Models;
using LlmTornado.ChatFunctions;
using LlmTornado.Code;
using LlmTornado.Common;
using LlmTornado.Code.Vendor;
using LlmTornado.Files;
using LlmTornado.Responses;
using LlmTornado.Responses.Events;

namespace LlmTornado.Chat;

/// <summary>
///     Represents on ongoing chat with back-and-forth interactions between the user and the chatbot.
///     This is the simplest way to interact with the Chat APIs, rather than manually using the ChatEndpoint methods.
/// </summary>
public class Conversation
{
    private readonly ChatEndpoint endpoint;
    private readonly List<ChatMessage> messages;
    private ResponsesEndpoint responsesEndpoint;

    /// <summary>
    ///     Creates a new conversation.
    /// </summary>
    /// <param name="endpoint">
    ///     A reference to the API endpoint, needed for API requests. Generally should be
    ///     <see cref="TornadoApi.Chat" />.
    /// </param>
    /// <param name="model">
    ///     Optionally specify the model to use for Chat requests. If not specified, used
    ///     <paramref name="defaultChatRequestArgs" />.Model or falls back to <see cref="LlmTornado.Models.Model.GPT35_Turbo" />
    /// </param>
    /// <param name="defaultChatRequestArgs">
    ///     Allows setting the parameters to use when calling the Chat API. Can be useful for setting temperature,
    ///     presence_penalty, and more.  See
    ///     <see href="https://platform.openai.com/docs/api-reference/chat/create">
    ///         OpenAI documentation for a list of possible
    ///         parameters to tweak.
    ///     </see>
    /// </param>
    public Conversation(ChatEndpoint endpoint, ChatModel? model = null, ChatRequest? defaultChatRequestArgs = null)
    {
        RequestParameters = new ChatRequest(this, defaultChatRequestArgs);
        
        if (model is not null)
        {
            RequestParameters.Model = model;
        }

        RequestParameters.Model ??= ChatModel.OpenAi.Gpt35.Turbo; 

        messages = [];
        this.endpoint = endpoint;
        responsesEndpoint = endpoint.Api.Responses;
    }

    /// <summary>
    ///     Allows setting the parameters to use when calling the Chat API.
    /// </summary>
    public ChatRequest RequestParameters { get; }

    /// <summary>
    /// Provides access to the response request parameters used in the chat conversation context.
    /// </summary>
    public ResponseRequest? ResponseRequestParameters { get; set; }

    /// <summary>
    ///     Specifies the model to use for Chat requests. This is just a shorthand to access
    ///     <see cref="RequestParameters" />.Model
    /// </summary>
    public ChatModel Model
    {
        get => RequestParameters.Model ?? ChatModel.OpenAi.Gpt35.Turbo;
        set => RequestParameters.Model = value;
    }

    /// <summary>
    ///     Called after one or more tools are requested by the model and the corresponding results are resolved.
    /// </summary>
    public Func<ResolvedToolsCall, Task>? OnAfterToolsCall { get; set; }

    /// <summary>
    ///     After calling <see cref="GetResponse" />, this contains the full response object which can contain
    ///     useful metadata like token usages, <see cref="ChatChoice.FinishReason" />, etc.  This is overwritten with every
    ///     call to <see cref="GetResponse" /> and only contains the most recent result.
    /// </summary>
    public ChatResult? MostRecentApiResult { get; private set; }

    /// <summary>
    ///     If not null, overrides the default OpenAI auth
    /// </summary>
    public ApiAuthentication? Auth { get; set; }

    /// <summary>
    ///     A list of messages exchanged so far.  Do not modify this list directly.  Instead, use
    ///     <see cref="AppendMessage(ChatMessage)" />, <see cref="AppendUserInput(string)" />,
    ///     <see cref="AppendSystemMessage(string)" />, or <see cref="AppendExampleChatbotOutput(string)" />.
    /// </summary>
    public IReadOnlyList<ChatMessage> Messages => messages.ToList();

    /// <summary>
    ///     Appends a <see cref="ChatMessage" /> to the chat history
    /// </summary>
    /// <param name="message">The <see cref="ChatMessage" /> to append to the chat history</param>
    public Conversation AppendMessage(ChatMessage message)
    {
        messages.Add(message);
        return this;
    }

    /// <summary>
    ///     Appends a <see cref="ChatMessage" /> to the chat hstory
    /// </summary>
    /// <param name="message">The <see cref="ChatMessage" /> to append to the chat history</param>
    /// <param name="position">Zero-based index at which to insert the message</param>
    public Conversation AppendMessage(ChatMessage message, int position)
    {
        messages.Insert(position, message);
        return this;
    }

    /// <summary>
    ///     Removes given message from the conversation. If the message is not found, nothing happens
    /// </summary>
    /// <param name="message"></param>
    /// <returns>Whether message was removed</returns>
    public bool RemoveMessage(ChatMessage message)
    {
        ChatMessage? msg = messages.FirstOrDefault(x => x.Id == message.Id);

        if (msg is not null)
        {
            messages.Remove(msg);
            return true;
        }

        return false;
    }

    /// <summary>
    ///     Removes message with given id from the conversation. If the message is not found, nothing happens
    /// </summary>
    /// <param name="id"></param>
    /// <returns>Whether message was removed</returns>
    public bool RemoveMessage(Guid id)
    {
        ChatMessage? msg = messages.FirstOrDefault(x => x.Id == id);

        if (msg is not null)
        {
            messages.Remove(msg);
            return true;
        }

        return false;
    }
    
    /// <summary>
    /// Clears the conversation, removing all messages.
    /// </summary>
    public void Clear()
    {
        MostRecentApiResult = null;
        messages.Clear();
    }

    /// <summary>
    ///     Updates text of a given message
    /// </summary>
    /// <param name="message">Message to update</param>
    /// <param name="content">New text</param>
    public Conversation EditMessageContent(ChatMessage message, string content)
    {
        message.Content = content;
        message.Parts = null;
        return this;
    }

    /// <summary>
    ///     Updates parts of a given message
    /// </summary>
    /// <param name="message">Message to update</param>
    /// <param name="parts">New parts</param>
    public Conversation EditMessageContent(ChatMessage message, IEnumerable<ChatMessagePart> parts)
    {
        message.Content = null;
        message.Parts = parts.ToList();
        return this;
    }

    /// <summary>
    ///     Finds a message in the conversation by id. If found, updates text of this message
    /// </summary>
    /// <param name="id">Message to update</param>
    /// <param name="content">New text</param>
    /// <returns>Whether message was updated</returns>
    public bool EditMessageContent(Guid id, string content)
    {
        ChatMessage? msg = messages.FirstOrDefault(x => x.Id == id);

        if (msg is not null)
        {
            msg.Content = content;
            return true;
        }

        return false;
    }

    /// <summary>
    ///     Updates role of a given message
    /// </summary>
    /// <param name="message">Message to update</param>
    /// <param name="role">New role</param>
    public Conversation EditMessageRole(ChatMessage message, ChatMessageRoles role)
    {
        message.Role = role;
        return this;
    }

    /// <summary>
    ///     Finds a message in the conversation by id. If found, updates text of this message
    /// </summary>
    /// <param name="id">Message to update</param>
    /// <param name="role">New role</param>
    /// <returns>Whether message was updated</returns>
    public bool EditMessageRole(Guid id, ChatMessageRoles role)
    {
        ChatMessage? msg = messages.FirstOrDefault(x => x.Id == id);

        if (msg is not null)
        {
            msg.Role = role;
            return true;
        }

        return false;
    }

    /// <summary>
    ///     Creates and appends a <see cref="ChatMessage" /> to the chat history
    /// </summary>
    /// <param name="role">
    ///     The <see cref="ChatMessageRoles" /> for the message.  Typically, a conversation is formatted with a
    ///     system message first, followed by alternating user and assistant messages.  See
    ///     <see href="https://platform.openai.com/docs/guides/chat/introduction">the OpenAI docs</see> for more details about
    ///     usage.
    /// </param>
    /// <param name="content">The content of the message)</param>
    public Conversation AppendMessage(ChatMessageRoles role, string content)
    {
        return AppendMessage(new ChatMessage(role, content));
    }

    /// <summary>
    ///     Creates and appends a <see cref="ChatMessage" /> to the chat hstory
    /// </summary>
    /// <param name="role">
    ///     The <see cref="ChatMessageRoles" /> for the message.  Typically, a conversation is formatted with a
    ///     system message first, followed by alternating user and assistant messages.  See
    ///     <see href="https://platform.openai.com/docs/guides/chat/introduction">the OpenAI docs</see> for more details about
    ///     usage.
    /// </param>
    /// <param name="content">The content of the message</param>
    /// <param name="id">Id of the message</param>
    public Conversation AppendMessage(ChatMessageRoles role, string content, Guid? id)
    {
        return AppendMessage(new ChatMessage(role, content, id));
    }

    /// <summary>
    ///     Creates and appends a <see cref="ChatMessage" /> to the chat history with the Role of
    ///     <see cref="ChatMessageRoles.User" />.  The user messages help instruct the assistant. They can be generated by the
    ///     end users of an application, or set by a developer as an instruction.
    /// </summary>
    /// <param name="content">
    ///     Text content generated by the end users of an application, or set by a developer as an
    ///     instruction
    /// </param>
    public Conversation AppendUserInput(string content)
    {
        return AppendMessage(new ChatMessage(ChatMessageRoles.User, content));
    }
    
    /// <summary>
    /// <inheritdoc cref="AppendUserInput(string)"/>
    /// </summary>
    public Conversation AddUserMessage(string content)
    {
        return AppendUserInput(content);
    }

    /// <summary>
    ///     Creates and appends a <see cref="ChatMessage" /> to the chat history with the Role of
    ///     <see cref="ChatMessageRoles.User" />.  The user messages help instruct the assistant. They can be generated by the
    ///     end users of an application, or set by a developer as an instruction.
    /// </summary>
    /// <param name="content">
    ///     Text content generated by the end users of an application, or set by a developer as an
    ///     instruction
    /// </param>
    /// <param name="id">id of the message</param>
    public Conversation AppendUserInput(string content, Guid id)
    {
        return AppendMessage(new ChatMessage(ChatMessageRoles.User, content, id));
    }
    
    /// <summary>
    /// <inheritdoc cref="AppendUserInput(string, Guid)"/>
    /// </summary>
    public Conversation AddUserMessage(string content, Guid id)
    {
        return AppendUserInput(content, id);
    }

    /// <summary>
    ///     Creates and appends a <see cref="ChatMessage" /> to the chat history with the Role of
    ///     <see cref="ChatMessageRoles.User" />.  The user messages help instruct the assistant. They can be generated by the
    ///     end users of an application, or set by a developer as an instruction.
    /// </summary>
    /// <param name="parts">
    ///     Parts of the message
    /// </param>
    /// <param name="id">id of the message</param>
    public Conversation AppendUserInput(IEnumerable<ChatMessagePart> parts, Guid id)
    {
        return AppendMessage(new ChatMessage(ChatMessageRoles.User, parts, id));
    }
    
    /// <summary>
    ///     Creates and appends a <see cref="ChatMessage" /> to the chat history with the Role of
    ///     <see cref="ChatMessageRoles.User" />.  The user messages help instruct the assistant. They can be generated by the
    ///     end users of an application, or set by a developer as an instruction.
    /// </summary>
    /// <param name="parts">
    ///     Parts of the message
    /// </param>
    /// <param name="id">id of the message</param>
    public Conversation AddUserMessage(IEnumerable<ChatMessagePart> parts, Guid id)
    {
        return AppendUserInput(parts, id);
    }
    
    /// <summary>
    ///     Creates and appends a <see cref="ChatMessage" /> to the chat history with the Role of
    ///     <see cref="ChatMessageRoles.User" />.  The user messages help instruct the assistant. They can be generated by the
    ///     end users of an application, or set by a developer as an instruction.
    /// </summary>
    /// <param name="parts">
    ///     Parts of the message
    /// </param>
    public Conversation AppendUserInput(IEnumerable<ChatMessagePart> parts)
    {
        return AppendMessage(new ChatMessage(ChatMessageRoles.User, parts));
    }
    
    /// <summary>
    ///     Creates and appends a <see cref="ChatMessage" /> to the chat history with the Role of
    ///     <see cref="ChatMessageRoles.User" />.  The user messages help instruct the assistant. They can be generated by the
    ///     end users of an application, or set by a developer as an instruction.
    /// </summary>
    /// <param name="parts">
    ///     Parts of the message
    /// </param>
    public Conversation AddUserMessage(IEnumerable<ChatMessagePart> parts)
    {
        return AppendUserInput(parts);
    }

    /// <summary>
    ///     Creates and appends a <see cref="ChatMessage" /> to the chat history with the Role of
    ///     <see cref="ChatMessageRoles.User" />.  The user messages help instruct the assistant. They can be generated by the
    ///     end users of an application, or set by a developer as an instruction.
    /// </summary>
    /// <param name="userName">The name of the user in a multi-user chat</param>
    /// <param name="content">
    ///     Text content generated by the end users of an application, or set by a developer as an
    ///     instruction
    /// </param>
    public Conversation AppendUserInputWithName(string userName, string content)
    {
        return AppendMessage(new ChatMessage(ChatMessageRoles.User, content)
        {
            Name = userName
        });
    }

    /// <summary>
    ///     Creates and appends a <see cref="ChatMessage" /> to the chat history with the Role of
    ///     <see cref="ChatMessageRoles.User" />.  The user messages help instruct the assistant. They can be generated by the
    ///     end users of an application, or set by a developer as an instruction.
    /// </summary>
    /// <param name="userName">The name of the user in a multi-user chat</param>
    /// <param name="content">
    ///     Text content generated by the end users of an application, or set by a developer as an
    ///     instruction
    /// </param>
    /// <param name="id">id of the message</param>
    public Conversation AppendUserInputWithName(string userName, string content, Guid id)
    {
        return AppendMessage(new ChatMessage(ChatMessageRoles.User, content, id) { Name = userName });
    }

    /// <summary>
    ///     Creates and appends a <see cref="ChatMessage" /> to the chat history with the Role of
    ///     <see cref="ChatMessageRoles.User" />.  The user messages help instruct the assistant. They can be generated by the
    ///     end users of an application, or set by a developer as an instruction.
    /// </summary>
    /// <param name="userName">The name of the user in a multi-user chat</param>
    /// <param name="parts">
    ///     Parts of the message generated by the end users of an application, or set by a developer as an
    ///     instruction
    /// </param>
    /// <param name="id">id of the message</param>
    public Conversation AppendUserInputWithName(string userName, IEnumerable<ChatMessagePart> parts, Guid id)
    {
        return AppendMessage(new ChatMessage(ChatMessageRoles.User, parts, id) { Name = userName });
    }

    /// <summary>
    ///     Creates and appends a <see cref="ChatMessage" /> to the chat history with the Role of
    ///     <see cref="ChatMessageRoles.System" />. The system message helps set the behavior of the assistant.
    /// </summary>
    /// <param name="content">text content that helps set the behavior of the assistant</param>
    public Conversation AppendSystemMessage(string content)
    {
        return AppendMessage(new ChatMessage(ChatMessageRoles.System, content));
    }
    
    /// <summary>
    ///     Creates and appends a <see cref="ChatMessage" /> to the chat history with the Role of
    ///     <see cref="ChatMessageRoles.System" />. The system message helps set the behavior of the assistant.
    /// </summary>
    /// <param name="content">text content that helps set the behavior of the assistant</param>
    public Conversation AddSystemMessage(string content)
    {
        return AppendSystemMessage(content);
    }
    
    /// <summary>
    ///      Creates and appends a <see cref="ChatMessage" /> to the chat history with the Role of
    ///      <see cref="ChatMessageRoles.System" />. The system message helps set the behavior of the assistant.
    /// </summary>
    /// <param name="parts"></param>
    /// <returns></returns>
    public Conversation AppendSystemMessage(IEnumerable<ChatMessagePart> parts)
    {
        return AppendMessage(new ChatMessage(ChatMessageRoles.System, parts));
    }
    
    /// <summary>
    ///      Creates and appends a <see cref="ChatMessage" /> to the chat history with the Role of
    ///      <see cref="ChatMessageRoles.System" />. The system message helps set the behavior of the assistant.
    /// </summary>
    public Conversation AddSystemMessage(IEnumerable<ChatMessagePart> parts)
    {
        return AppendSystemMessage(parts);
    }

    /// <summary>
    ///     Creates and appends a <see cref="ChatMessage" /> to the chat history with the Role of
    ///     <see cref="ChatMessageRoles.System" />.  The system message helps set the behavior of the assistant.
    /// </summary>
    /// <param name="content">text content that helps set the behavior of the assistant</param>
    /// <param name="id">id of the message</param>
    public Conversation AppendSystemMessage(string content, Guid id)
    {
        return AppendMessage(new ChatMessage(ChatMessageRoles.System, content, id));
    }

    /// <summary>
    ///     Creates and appends a <see cref="ChatMessage" /> to the chat history with the Role of
    ///     <see cref="ChatMessageRoles.System" />.  The system message helps set the behavior of the assistant.
    /// </summary>
    /// <param name="parts">Parts of the message which helps set the behavior of the assistant</param>
    /// <param name="id">id of the message</param>
    public Conversation AppendSystemMessage(IEnumerable<ChatMessagePart> parts, Guid id)
    {
        return AppendMessage(new ChatMessage(ChatMessageRoles.System, parts, id));
    }

    /// <summary>
    ///     Creates and appends a <see cref="ChatMessage" /> to the chat history with the Role of
    ///     <see cref="ChatMessageRoles.System" />.  The system message helps set the behavior of the assistant.
    /// </summary>
    /// <param name="content">text content that helps set the behavior of the assistant</param>
    /// <param name="id">id of the message</param>
    public Conversation PrependSystemMessage(string content, Guid id)
    {
        return AppendMessage(new ChatMessage(ChatMessageRoles.System, content, id), 0);
    }

    /// <summary>
    ///     Creates and appends a <see cref="ChatMessage" /> to the chat history with the Role of
    ///     <see cref="ChatMessageRoles.System" />.  The system message helps set the behavior of the assistant.
    /// </summary>
    /// <param name="parts">Parts of the message which helps set the behavior of the assistant</param>
    /// <param name="id">id of the message</param>
    public Conversation PrependSystemMessage(IEnumerable<ChatMessagePart> parts, Guid id)
    {
        return AppendMessage(new ChatMessage(ChatMessageRoles.System, parts, id), 0);
    }

    /// <summary>
    ///     Creates and appends a <see cref="ChatMessage" /> to the chat history with the Role of
    ///     <see cref="ChatMessageRoles.Assistant" />.  Assistant messages can be written by a developer to help give examples
    ///     of desired behavior.
    /// </summary>
    /// <param name="content">Text content written by a developer to help give examples of desired behavior</param>
    public Conversation AppendExampleChatbotOutput(string content)
    {
        return AppendMessage(new ChatMessage(ChatMessageRoles.Assistant, content));
    }
    
    /// <summary>
    /// <inheritdoc cref="AppendExampleChatbotOutput(string)"/>
    /// </summary>
    public Conversation AddAssistantMessage(string content)
    {
        return AppendExampleChatbotOutput(content);
    }
    
    /// <summary>
    /// Appends assistant message to the conversation.
    /// </summary>
    public Conversation AppendAssistantMessage(string content)
    {
        return AppendMessage(new ChatMessage(ChatMessageRoles.Assistant, content));
    }
    
    /// <summary>
    /// Appends assistant message to the conversation.
    /// </summary>
    public Conversation AppendAssistantMessage(string content, Guid id)
    {
        return AppendMessage(new ChatMessage(ChatMessageRoles.Assistant, content, id));
    }
    
    /// <summary>
    ///     Creates and appends a <see cref="ChatMessage" /> to the chat history with the Role of
    ///     <see cref="ChatMessageRoles.Tool" />.  The function message is a response to a request from the system for
    ///     output from a predefined function.
    /// </summary>
    /// <param name="functionName">The name of the function for which the content has been generated as the result</param>
    /// <param name="content">The text content (usually JSON)</param>
    public Conversation AppendFunctionMessage(string functionName, string content)
    {
        return AppendMessage(new ChatMessage(ChatMessageRoles.Tool, content)
        {
            Name = functionName
        });
    }
    
    /// <summary>
    ///     Creates and appends a <see cref="ChatMessage" /> to the chat history with the Role of
    ///     <see cref="ChatMessageRoles.Tool" />.  The function message is a response to a request from the system for
    ///     output from a predefined function.
    /// </summary>
    /// <param name="functionName">The name of the function for which the content has been generated as the result</param>
    /// <param name="content">The text content (usually JSON)</param>
    public Conversation AddToolMessage(string functionName, string content)
    {
        return AppendMessage(new ChatMessage(ChatMessageRoles.Tool, content)
        {
            Name = functionName
        });
    }

    /// <summary>
    ///     Creates and appends a <see cref="ChatMessage" /> to the chat history with the Role of
    ///     <see cref="ChatMessageRoles.Assistant" />.  Assistant messages can be written by a developer to help give examples
    ///     of desired behavior.
    /// </summary>
    /// <param name="content">Text content written by a developer to help give examples of desired behavior</param>
    /// <param name="id">id of the message</param>
    public Conversation AppendExampleChatbotOutput(string content, Guid id)
    {
        return AppendMessage(new ChatMessage(ChatMessageRoles.Assistant, content, id));
    }
    
    /// <summary>
    /// <inheritdoc cref="AppendExampleChatbotOutput(string, Guid)"/>
    /// </summary>
    public Conversation AddAssistantMessage(string content, Guid id)
    {
        return AppendExampleChatbotOutput(content);
    }

    /// <summary>
    ///     Creates and appends a <see cref="ChatMessage" /> to the chat history with the Role of
    ///     <see cref="ChatMessageRoles.Assistant" />.  Assistant messages can be written by a developer to help give examples
    ///     of desired behavior.
    /// </summary>
    /// <param name="parts">Parts of the message written by a developer to help give examples of desired behavior</param>
    /// <param name="id">id of the message</param>
    public Conversation AppendExampleChatbotOutput(IEnumerable<ChatMessagePart> parts, Guid id)
    {
        return AppendMessage(new ChatMessage(ChatMessageRoles.Assistant, parts, id));
    }
    
    /// <summary>
    ///     Creates and appends a <see cref="ChatMessage" /> to the chat history with the Role of
    ///     <see cref="ChatMessageRoles.Assistant" />.  Assistant messages can be written by a developer to help give examples
    ///     of desired behavior.
    /// </summary>
    /// <param name="parts">Parts of the message written by a developer to help give examples of desired behavior</param>
    public Conversation AppendExampleChatbotOutput(IEnumerable<ChatMessagePart> parts)
    {
        return AppendMessage(new ChatMessage(ChatMessageRoles.Assistant, parts));
    }
    
    /// <summary>
    ///     Creates and appends a <see cref="ChatMessage" /> to the chat history with the Role of
    ///     <see cref="ChatMessageRoles.Assistant" />.  Assistant messages can be written by a developer to help give examples
    ///     of desired behavior.
    /// </summary>
    /// <param name="parts">Parts of the message written by a developer to help give examples of desired behavior</param>
    /// <param name="id">id of the message</param>
    public Conversation AddAssistantMessage(IEnumerable<ChatMessagePart> parts, Guid id)
    {
        return AppendExampleChatbotOutput(parts, id);
    }
    
    /// <summary>
    ///     Creates and appends a <see cref="ChatMessage" /> to the chat history with the Role of
    ///     <see cref="ChatMessageRoles.Assistant" />.  Assistant messages can be written by a developer to help give examples
    ///     of desired behavior.
    /// </summary>
    /// <param name="parts">Parts of the message written by a developer to help give examples of desired behavior</param>
    public Conversation AddAssistantMessage(IEnumerable<ChatMessagePart> parts)
    {
        return AppendExampleChatbotOutput(parts);
    }

    #region Non-streaming

    /// <summary>
    ///     Calls the API to get a response, which is appended to the current chat's <see cref="Messages" /> as an
    ///     <see cref="ChatMessageRoles.Assistant" /> <see cref="ChatMessage" />.
    /// </summary>
    /// <returns>The string of the response from the chatbot API</returns>
    public async Task<string?> GetResponse(CancellationToken token = default)
    {
        ChatRequest req = new ChatRequest(this, RequestParameters)
        {
            Messages = messages,
            CancellationToken = token
        };

        ChatResult? res = await endpoint.CreateChatCompletion(req);

        if (res is null) return null;

        MostRecentApiResult = res;

        if (res.Choices is null) return null;

        if (res.Choices.Count > 0)
        {
            ChatMessage? newMsg = res.Choices[0].Message;

            if (newMsg is not null)
            {
                AppendMessage(newMsg);    
            }
            
            return newMsg?.Content;
        }

        return null;
    }

    /// <summary>
    /// Serializes the conversation, and returns the request that would be sent outbound
    /// </summary>
    /// <returns></returns>
    public TornadoRequestContent Serialize(ChatRequestSerializeOptions? options = null)
    {
        ChatRequest req = new ChatRequest(this, RequestParameters)
        {
            Messages = messages,
            Stream = options?.Stream
        };
        
        IEndpointProvider provider = endpoint.Api.GetProvider(Model);
        return req.Serialize(provider, options);
    }
    
    /// <summary>
    /// Calls the API to get a response. Safe on a network level.
    /// </summary>
    /// <param name="token">Cancellation token.</param>
    /// <returns>The response with rich content blocks.</returns>
    public async Task<RestDataOrException<ChatRichResponse>> GetResponseRichSafe(CancellationToken token = default)
    {
        return await GetResponseRichSafe(null, token).ConfigureAwait(false);
    }

    /// <summary>
    /// Calls the API to get a response. Safe on a network level.
    /// </summary>
    /// <param name="functionCallHandler">If provided, the tool calls are resolved immediately and a message is appended to the conversation with the result.</param>
    /// <param name="token">Cancellation token.</param>
    /// <returns>The response with rich content blocks.</returns>
    public async Task<RestDataOrException<ChatRichResponse>> GetResponseRichSafe(Func<List<FunctionCall>, ValueTask>? functionCallHandler, CancellationToken token = default)
    {
        ChatRequest req = new ChatRequest(this, RequestParameters)
        {
            Messages = messages,
            CancellationToken = token
        };

        ChatResult chatResult;
        IHttpCallResult httpResult;
        if (ResponseRequestParameters is not null)
        {
            HttpCallResult<ResponseResult> result = await responsesEndpoint.CreateResponseSafe(ResponseHelpers.ToResponseRequest(ResponseRequestParameters, req));
            
            if (!result.Ok)
            {
                return new RestDataOrException<ChatRichResponse>(result);
            }

            httpResult = result;
            chatResult = ResponseHelpers.ToChatResult(result.Data);
        }
        else
        {
            HttpCallResult<ChatResult> res = await endpoint.CreateChatCompletionSafe(req);

            if (!res.Ok)
            {
                return new RestDataOrException<ChatRichResponse>(res);
            }
            
            httpResult = res;
            chatResult = res.Data;
        }

        MostRecentApiResult = chatResult;

        if (chatResult.Choices is null or { Count: 0 })
        {
            return new RestDataOrException<ChatRichResponse>(new Exception("The service returned no choices"));
        }

        ChatRichResponse response = await HandleResponseRich(chatResult, functionCallHandler);
        return new RestDataOrException<ChatRichResponse>(response, httpResult);
    }

    private async Task<ChatRichResponse> HandleResponseRich(ChatResult? res, Func<List<FunctionCall>, ValueTask>? functionCallHandler)
    {
        List<ChatRichResponseBlock> blocks = [];
        ChatRichResponse response = new ChatRichResponse(res, blocks);

        if (res is not null)
        {
            response.Request = res.Request;
        }
        
        if (res is null || !(res.Choices?.Count > 0))
        {
            return response;
        }

        foreach (ChatChoice choice in res.Choices)
        {
            ChatMessage? newMsg = choice.Message;

            if (newMsg is null)
            {
                continue;
            }

            AppendMessage(newMsg);

            if (newMsg.ToolCalls is { Count: > 0 } && !OutboundToolChoice.OutboundToolChoiceConverter.KnownFunctionNames.Contains(newMsg.ToolCalls[0].FunctionCall.Name))
            {
                List<FunctionCall>? calls = newMsg.ToolCalls?.Select(x => new FunctionCall
                {
                    Name = x.FunctionCall.Name,
                    Arguments = x.FunctionCall.Arguments,
                    ToolCall = x,
                    Tool = RequestParameters.Tools?.FirstOrDefault(y => string.Equals(y.Function?.Name, x.FunctionCall.Name))
                }).ToList();

                if (calls?.Count > 0)
                {
                    ResolvedToolsCall result = new ResolvedToolsCall();

                    blocks.AddRange(calls.Select(x => new ChatRichResponseBlock
                    {
                        Type = ChatRichResponseBlockTypes.Function, 
                        FunctionCall = x
                    }));

                    if (functionCallHandler is not null)
                    {
                        Guid currentMsgId = Guid.NewGuid();
                        await functionCallHandler.Invoke(calls);   
                    
                        foreach (FunctionCall call in calls)
                        {
                            ChatMessage fnResultMsg = new ChatMessage(ChatMessageRoles.Tool, call.Result?.Content ?? "The service returned no data.".ToJson(), Guid.NewGuid())
                            {
                                Id = currentMsgId,
                                ToolCallId = call.ToolCall?.Id ?? call.Name,
                                ToolInvocationSucceeded = call.Result?.InvocationSucceeded ?? false,
                                ContentJsonType = call.Result?.ContentJsonType ?? typeof(string),
                                FunctionCall = call
                            };

                            currentMsgId = Guid.NewGuid();
                            AppendMessage(fnResultMsg);
                                
                            result.ToolResults.Add(new ResolvedToolCall
                            {
                                Call = call,
                                Result = call.Result ?? new FunctionResult(call, null, null, false),
                                ToolMessage = fnResultMsg
                            });
                        }
                    
                        if (OnAfterToolsCall is not null)
                        {
                            await OnAfterToolsCall(result);
                        } 
                    }   
                }
            }

            if (newMsg.Parts?.Count > 0)
            {
                blocks.AddRange(newMsg.Parts.Select(x => new ChatRichResponseBlock(x, newMsg)));
            }
            else if (newMsg.Content is not null)
            {
                blocks.Add(new ChatRichResponseBlock
                {
                    Type = ChatRichResponseBlockTypes.Message,
                    Message = newMsg.Content,
                    Reasoning = newMsg.ReasoningContent is null ? null : new ChatMessageReasoningData
                    {
                        Content = newMsg.ReasoningContent,
                        Provider = res.Provider?.Provider ?? LLmProviders.OpenAi
                    }
                });
            }
            else if (newMsg.Audio is not null)
            {
                blocks.Add(new ChatRichResponseBlock
                {
                    Type = ChatRichResponseBlockTypes.Audio,
                    ChatAudio = newMsg.Audio
                });
            }
        }

        return response;
    }
    
    /// <summary>
    /// Calls the API to get a response.
    /// </summary>
    /// <param name="token">Cancellation token.</param>
    /// <returns>The response with rich content blocks.</returns>
    public async Task<ChatRichResponse> GetResponseRich(CancellationToken token = default)
    {
        return await GetResponseRich(null, token).ConfigureAwait(false);
    }
    
    /// <summary>
    /// Calls the API to get a response.
    /// </summary>
    /// <param name="functionCallHandler">If provided, the tool calls are resolved immediately and a message is appended to the conversation with the result.</param>
    /// <param name="token">Cancellation token.</param>
    /// <returns>The response with rich content blocks.</returns>
    public async Task<ChatRichResponse> GetResponseRich(Func<List<FunctionCall>, ValueTask>? functionCallHandler, CancellationToken token = default)
    {
        ChatRequest req = new ChatRequest(this, RequestParameters)
        {
            Messages = messages,
            CancellationToken = token
        };

        ChatResult? res = await endpoint.CreateChatCompletion(req);

        if (res is null)
        {
            return new ChatRichResponse(null, null);
        }

        MostRecentApiResult = res;

        if (res.Choices is null)
        {
            return new ChatRichResponse(res, null);
        }

        return await HandleResponseRich(res, functionCallHandler);
    }

    /// <summary>
    ///     Calls the API to get a response, which is appended to the current chat's <see cref="Messages" /> as an
    ///     <see cref="ChatMessageRoles.Assistant" /> <see cref="ChatMessage" />.
    /// </summary>
    /// <returns>The string of the response from the chatbot API</returns>
    public async Task<RestDataOrException<ChatChoice>> GetResponseSafe(CancellationToken token = default)
    {
        ChatRequest req = new ChatRequest(this, RequestParameters)
        {
            Messages = messages,
            CancellationToken = token
        };

        HttpCallResult<ChatResult> res = await endpoint.CreateChatCompletionSafe(req);

        if (!res.Ok)
        {
            return new RestDataOrException<ChatChoice>(res);
        }
        
        MostRecentApiResult = res.Data;

        if (res.Data.Choices is null)
        {
            return new RestDataOrException<ChatChoice>(new Exception("No choices returned by the service."), res);
        }

        if (res.Data.Choices.Count > 0)
        {
            ChatMessage? newMsg = res.Data.Choices[0].Message;

            if (newMsg is not null)
            {
                AppendMessage(newMsg);    
            }

            return new RestDataOrException<ChatChoice>(res.Data.Choices[0], res);
        }

        return new RestDataOrException<ChatChoice>(new Exception("No choices returned by the service."), res);
    }

    #endregion

    #region Streaming

    /// <summary>
    ///     Calls the API to get a response, which is appended to the current chat's <see cref="Messages" /> as an
    ///     <see cref="ChatMessageRoles.Assistant" /> <see cref="ChatMessage" />, and streams the results to the
    ///     <paramref name="resultHandler" /> as they come in. <br />
    ///     If you are on the latest C# supporting async enumerables, you may prefer the cleaner syntax of
    ///     <see cref="StreamResponseEnumerable" /> instead.
    /// </summary>
    /// <param name="resultHandler">An action to be called as each new result arrives.</param>
    /// <param name="token"></param>
    public async Task StreamResponse(Action<string> resultHandler, CancellationToken token = default)
    {
        await foreach (string res in StreamResponseEnumerable(token: token)) 
        {
            resultHandler(res);
        }
    }

    /// <summary>
    ///     Calls the API to get a response, which is appended to the current chat's <see cref="Messages" /> as an
    ///     <see cref="ChatMessageRoles.Assistant" /> <see cref="ChatMessage" />, and streams the results to the
    ///     <paramref name="resultHandler" /> as they come in. <br />
    ///     If you are on the latest C# supporting async enumerables, you may prefer the cleaner syntax of
    ///     <see cref="StreamResponseEnumerable" /> instead.
    /// </summary>
    /// <param name="resultHandler">
    ///     An action to be called as each new result arrives, which includes the index of the result
    ///     in the overall result set.
    /// </param>
    /// <param name="token"></param>
    public async Task StreamResponse(Action<int, string> resultHandler, CancellationToken token = default)
    {
        int index = 0;
        
        await foreach (string res in StreamResponseEnumerable(token: token))
        {
            resultHandler(index++, res);        
        }
    }

    /// <summary>
    ///     Calls the API to get a response, which is appended to the current chat's <see cref="Messages" /> as an
    ///     <see cref="ChatMessageRoles.Assistant" /> <see cref="ChatMessage" />, and streams the results as they come in.
    ///     <br />
    ///     If you are not using C# 8 supporting async enumerables or if you are using the .NET Framework, you may need to use
    ///     <see cref="Code.StreamResponse" /> instead.
    /// </summary>
    /// <returns>
    ///     An async enumerable with each of the results as they come in.  See
    ///     <see href="https://docs.microsoft.com/en-us/dotnet/csharp/whats-new/csharp-8#asynchronous-streams" /> for more
    ///     details on how to consume an async enumerable.
    /// </returns>
    public async IAsyncEnumerable<string> StreamResponseEnumerable(Guid? messageId = null, CancellationToken token = default)
    {
        ChatRequest req = new ChatRequest(this, RequestParameters)
        {
            Messages = messages,
            CancellationToken = token
        };

        StringBuilder responseStringBuilder = new StringBuilder();
        ChatMessageRoles? responseRole = null;

        await foreach (ChatResult res in endpoint.StreamChatEnumerable(req).WithCancellation(token))
        {
            if (res.Choices is null)
            {
                yield break;
            }

            if (res.Choices.Count <= 0)
            {
                yield break;
            }
            
            bool solved = false;

            foreach (ChatChoice choice in res.Choices)
            {
                ChatMessage? internalDelta = choice.Delta;

                if (res.StreamInternalKind is ChatResultStreamInternalKinds.AppendAssistantMessage)
                {
                    if (internalDelta is not null)
                    {
                        internalDelta.Role = ChatMessageRoles.Assistant;
                        internalDelta.Tokens = res.Usage?.CompletionTokens;
                        AppendMessage(internalDelta);
                    }

                    solved = true;
                    break;
                }
            }
            
            if (solved)
            {
                continue;
            }

            foreach (ChatChoice choice in res.Choices)
            {
                if (choice.Delta is not null)
                {
                    ChatMessage delta = choice.Delta;
                    
                    if (responseRole is null && delta.Role is not null)
                    {
                        responseRole = delta.Role;
                    }
                    
                    string? deltaContent = delta.Content;

                    if (!string.IsNullOrEmpty(deltaContent))
                    {
                        responseStringBuilder.Append(deltaContent);
                        yield return deltaContent;
                    }
                }
            }

            MostRecentApiResult = res;
        }

        if (responseRole is not null) 
        {
            AppendMessage((ChatMessageRoles)responseRole, responseStringBuilder.ToString(), messageId);
        }
    }
    
    /// <summary>
    ///     Stream LLM response as a series of events. The raw events from Provider are abstracted away and only high-level events are reported such as inbound plaintext tokens, complete tool requests, etc.
    /// </summary>
    public async Task StreamResponseRich(Guid msgId, Func<string?, ValueTask>? messageTokenHandler, Func<List<FunctionCall>, ValueTask>? functionCallHandler, Func<ChatMessageRoles, ValueTask>? messageTypeResolvedHandler, Ref<string>? outboundRequest = null, Func<ChatResponseVendorExtensions, ValueTask>? vendorFeaturesHandler = null, CancellationToken token = default)
    {
        await StreamResponseRich(new ChatStreamEventHandler
        {
            MessageTokenHandler = messageTokenHandler,
            FunctionCallHandler = functionCallHandler,
            MessageTypeResolvedHandler = messageTypeResolvedHandler,
            VendorFeaturesHandler = vendorFeaturesHandler,
            MessageId = msgId
        }, token);
    }

    /// <summary>
    ///     Stream LLM response as a series of events. The raw events from Provider are abstracted away and only high-level events are reported such as inbound plaintext tokens, complete tool requests, etc.
    /// </summary>
    public async Task StreamResponseRich(Func<string?, ValueTask>? messageTokenHandler, Func<List<FunctionCall>, ValueTask>? functionCallHandler, Func<ChatMessageRoles, ValueTask>? messageTypeResolvedHandler, Ref<string>? outboundRequest = null, Func<ChatResponseVendorExtensions, ValueTask>? vendorFeaturesHandler = null, CancellationToken token = default)
    {
        await StreamResponseRich(new ChatStreamEventHandler
        {
            MessageTokenHandler = messageTokenHandler,
            FunctionCallHandler = functionCallHandler,
            MessageTypeResolvedHandler = messageTypeResolvedHandler,
            VendorFeaturesHandler = vendorFeaturesHandler
        }, token);
    }

    /// <summary>
    /// Certain providers (Google) might take some time to process uploaded files. This affects mostly videos. If the conversations contain any messages with File parts, this call verifies they are ready and if not, waits for the ready state.
    /// </summary>
    /// <param name="checkFrequencyMs">The frequency of polling, in ms</param>
    /// <param name="token">Cancellation token</param>
    public async Task<RestDataOrException<bool>> WaitForContentReady(int checkFrequencyMs = 1000, CancellationToken token = default)
    {
        IEndpointProvider provider = endpoint.Api.GetProvider(Model);

        if (provider.Provider is not LLmProviders.Google)
        {
            return new RestDataOrException<bool>(true, (HttpCallRequest?)null);
        }
        
        List<ChatMessage> toCheck = Messages.Where(x => x.Parts?.Any(y => y.FileLinkData?.State is not FileLinkStates.Active) ?? false).ToList();

        if (toCheck.Count is 0)
        {
            return new RestDataOrException<bool>(true, (HttpCallRequest?)null);
        }
        
        List<ChatMessagePart> parts = toCheck.SelectMany(x => x.Parts?.Where(y =>
        {
            if (y.FileLinkData is null)
            {
                return false;
            }
            
            // not files or active files
            if (y.Type is not ChatMessageTypes.FileLink || y.FileLinkData.State is FileLinkStates.Active)
            {
                return false;
            }

            // YouTube videos or other absolute sources
            if (!y.FileLinkData.FileUri.StartsWith(GoogleEndpointProvider.BaseUrl) && Uri.TryCreate(y.FileLinkData.FileUri, UriKind.Absolute, out _))
            {
                return false;
            }

            return true;
        }) ?? []).ToList();

        if (parts.Count is 0)
        {
            return new RestDataOrException<bool>(true, (HttpCallRequest?)null);
        }
        
        HashSet<ChatMessagePart> pendingParts = new HashSet<ChatMessagePart>(parts);
        int maxIters = checkFrequencyMs < 100 ? 100 : 20;
        
        try
        {
            while (pendingParts.Count > 0 && maxIters > 0)
            {
                if (token.IsCancellationRequested)
                {
                    break;
                }

                maxIters--;
                
                // select all pending parts
                Task<(ChatMessagePart part, bool isProcessing)>[] tasks = pendingParts.Select(async part => 
                {
                    if (part.FileLinkData is null)
                    {
                        return (part, isProcessing: false);
                    }
                    
                    TornadoFile? file = await endpoint.Api.Files.Get(part.FileLinkData.FileUri, provider.Provider);
                    
                    bool isProcessing = file?.State is FileLinkStates.Processing;
                    
                    if (!isProcessing)
                    {
                        part.FileLinkData.State = file?.State ?? FileLinkStates.Unknown;

                        if (part.FileLinkData.File is not null)
                        {
                            part.FileLinkData.File.State = file?.State ?? FileLinkStates.Unknown;
                        }
                    }
                    
                    return (part, isProcessing);
                }).ToArray();
                
                (ChatMessagePart part, bool isProcessing)[] results = await Task.WhenAll(tasks);
                
                // remove done parts
                foreach ((ChatMessagePart part, bool isProcessing) in results)
                {
                    if (!isProcessing)
                    {
                        pendingParts.Remove(part);
                    }
                }

                if (pendingParts.Count > 0)
                {
                    await Task.Delay(checkFrequencyMs, token);
                }
            }
        }
        catch (Exception e)
        {
            return new RestDataOrException<bool>(e);
        }
        
        return new RestDataOrException<bool>(true, (HttpCallRequest?)null);
    }

    /// <summary>
    ///     Stream LLM response as a series of events. The raw events from Provider are abstracted away and only high-level events are reported such as inbound plaintext tokens, complete tool requests, etc.
    /// </summary>
    /// <param name="eventsHandler"></param>
    /// <param name="token"></param>
    public async Task StreamResponseRich(ChatStreamEventHandler? eventsHandler, CancellationToken token = default)
    {
        ChatRequest req = new ChatRequest(this, RequestParameters)
        {
            Messages = messages,
            CancellationToken = token
        };

        IEndpointProvider provider = endpoint.Api.GetProvider(req.Model ?? ChatModel.OpenAi.Gpt35.Turbo);

        req = eventsHandler?.MutateChatRequestHandler is not null
            ? await eventsHandler.MutateChatRequestHandler.Invoke(req)
            : req;
        bool isFirst = true;
        Guid currentMsgId = eventsHandler?.MessageId ?? Guid.NewGuid();
        ChatMessage? lastUserMessage = messages.LastOrDefault(x => x.Role is ChatMessageRoles.User);
        bool isFirstMessageToken = true;
        int tokenIndex = 0;

        if (ResponseRequestParameters is not null)
        {
            await responsesEndpoint.StreamResponseRich(
                ResponseHelpers.ToResponseRequest(ResponseRequestParameters, req), new ResponseStreamEventHandler()
                {
                    OnEvent = async (evt) =>
                    {
                        if (eventsHandler?.OnResponseEvent is not null)
                        {
                            await eventsHandler.OnResponseEvent.Invoke(evt);
                        }

                        if (evt.EventType is ResponseEventTypes.ResponseOutputTextDelta &&
                            evt is ResponseEventOutputTextDelta deltaEvt)
                        {
                            if (eventsHandler?.MessageTokenHandler is not null)
                            {
                                await eventsHandler.MessageTokenHandler.Invoke(deltaEvt.Delta);
                            }
                        }
                        
                        if (evt.EventType is ResponseEventTypes.ResponseReasoningSummaryPartDone &&
                            evt is ResponseEventReasoningSummaryPartDone reasoningPartDoneEvt)
                        {
                            if (eventsHandler?.ReasoningTokenHandler is not null)
                            {
                                await eventsHandler.ReasoningTokenHandler.Invoke(new ChatMessageReasoningData
                                {
                                    Content = reasoningPartDoneEvt.Part.Text
                                });
                            }
                        }

                        if (evt.EventType is ResponseEventTypes.ResponseCompleted &&
                            evt is ResponseEventCompleted completedEvt)
                        {

                            ChatChoice chatChoice = ResponseHelpers.ToChatChoice(completedEvt.Response);
                            if (chatChoice.Message is not null)
                            {
                                AppendMessage(chatChoice.Message);
                            }

                            if (eventsHandler?.OnFinished is not null)
                            {
                                ChatUsage usage = new(LLmProviders.OpenAi);

                                if (completedEvt.Response.Usage != null)
                                {
                                    usage = new ChatUsage(completedEvt.Response.Usage);
                                }

                                await eventsHandler.OnFinished.Invoke(new ChatStreamFinishedData
                                (
                                    usage,
                                    completedEvt.Response.Error is not null
                                        ? ChatMessageFinishReasons.Error
                                        : ChatMessageFinishReasons.EndTurn
                                ));
                            }
                        }

                        if (evt.EventType is ResponseEventTypes.ResponseOutputTextDone &&
                            evt is ResponseEventOutputTextDone doneEvt)
                        {
                            if (eventsHandler?.BlockFinishedHandler is not null)
                            {
                                //TODO:
                                // await eventsHandler.BlockFinishedHandler.Invoke(doneEvt.);
                            }
                        }


                    }
                }, token);
        }
        else
        {
            await foreach (ChatResult res in endpoint.StreamChatEnumerable(req, eventsHandler).WithCancellation(token))
            {
                bool solved = false;

                // internal events are resolved immediately, we never return control to the user.
                if (res.StreamInternalKind is not null)
                {
                    if (res.Choices is not null)
                    {
                        if (res.StreamInternalKind is ChatResultStreamInternalKinds.FinishData)
                        {
                            if (eventsHandler?.OnFinished is not null)
                            {
                                await eventsHandler.OnFinished.Invoke(new ChatStreamFinishedData(
                                    res.Usage ?? new ChatUsage(provider.Provider),
                                    res.Choices.FirstOrDefault()?.FinishReason ?? ChatMessageFinishReasons.Unknown));
                            }

                            break;
                        }

                        foreach (ChatChoice choice in res.Choices)
                        {
                            ChatMessage? internalDelta = choice.Delta;

                            if (res.StreamInternalKind is ChatResultStreamInternalKinds.AssistantMessageTransientBlock)
                            {
                                if (eventsHandler?.BlockFinishedHandler is not null)
                                {
                                    await eventsHandler.BlockFinishedHandler.Invoke(internalDelta);
                                }

                                solved = true;
                                break;
                            }

                            if (res.StreamInternalKind is ChatResultStreamInternalKinds.AppendAssistantMessage)
                            {
                                if (internalDelta is not null)
                                {
                                    internalDelta.Role = ChatMessageRoles.Assistant;
                                    internalDelta.Id = currentMsgId;
                                    internalDelta.Tokens = res.Usage?.CompletionTokens;

                                    if (lastUserMessage is not null)
                                    {
<<<<<<< HEAD
                                        lastUserMessage.Tokens = res.Usage?.PromptTokens;
                                    }
=======
                                        Id = currentMsgId,
                                        ToolCallId = call.ToolCall?.Id ?? call.Name,
                                        ToolInvocationSucceeded = call.Result?.InvocationSucceeded ?? false,
                                        ContentJsonType = call.Result?.ContentJsonType ?? typeof(string),
                                        FunctionCall = call
                                    };
>>>>>>> 93275a98

                                    currentMsgId = Guid.NewGuid();
                                    AppendMessage(internalDelta);
                                }

                                if (eventsHandler?.BlockFinishedHandler is not null)
                                {
                                    await eventsHandler.BlockFinishedHandler.Invoke(internalDelta);
                                }

                                if (res.Usage is not null && eventsHandler?.OnUsageReceived is not null)
                                {
                                    await eventsHandler.OnUsageReceived.Invoke(res.Usage);
                                }

                                solved = true;
                                break;
                            }
                        }
                    }
                }

                if (solved)
                {
                    continue;
                }

                if (res.Choices is null || res.Choices.Count is 0)
                {
                    if (res.VendorExtensions is not null && eventsHandler?.VendorFeaturesHandler is not null)
                    {
                        await eventsHandler.VendorFeaturesHandler.Invoke(res.VendorExtensions);
                    }

                    MostRecentApiResult = res;
                    continue;
                }

                foreach (ChatChoice choice in res.Choices)
                {
                    ChatMessage? delta = choice.Delta;
                    ChatMessage? message = choice.Message;

                    if (isFirst && delta?.Role is not null)
                    {
                        if (eventsHandler?.MessageTypeResolvedHandler is not null)
                        {
                            await eventsHandler.MessageTypeResolvedHandler(delta.Role ?? ChatMessageRoles.Unknown);
                        }

                        isFirst = false;
                    }

                    if (delta is not null && eventsHandler is not null)
                    {
                        // role can be either Tool or Assistant, we need to handle both cases
                        if (delta.Role is ChatMessageRoles.Tool || delta.ToolCalls?.Count > 0)
                        {
                            delta.Role = ChatMessageRoles.Assistant;

                            if (eventsHandler.FunctionCallHandler is not null)
                            {
                                ResolvedToolsCall result = new ResolvedToolsCall();

                                List<FunctionCall>? calls = delta.ToolCalls?.Select(x => new FunctionCall
                                {
                                    Name = x.FunctionCall.Name,
                                    Arguments = x.FunctionCall.Arguments,
                                    ToolCall = x,
                                    Tool = RequestParameters.Tools?.FirstOrDefault(y =>
                                        string.Equals(y.Function?.Name, x.FunctionCall.Name))
                                }).ToList();

                                if (calls is not null)
                                {
                                    await eventsHandler.FunctionCallHandler.Invoke(calls);

                                    if (MostRecentApiResult?.Choices?.Count > 0 &&
                                        MostRecentApiResult.Choices[0].FinishReason is ChatMessageFinishReasons
                                            .ToolCalls)
                                    {
                                        delta.Content = MostRecentApiResult.Object;
                                    }

                                    if (lastUserMessage is not null)
                                    {
                                        lastUserMessage.Tokens = res.Usage?.PromptTokens;
                                    }

                                    if (res.Usage is not null && eventsHandler.OnUsageReceived is not null)
                                    {
                                        await eventsHandler.OnUsageReceived.Invoke(res.Usage);
                                    }

                                    delta.Tokens = res.Usage?.CompletionTokens;
                                    result.AssistantMessage = delta;
                                    AppendMessage(delta);

                                    foreach (FunctionCall call in calls)
                                    {
                                        ChatMessage fnResultMsg = new ChatMessage(ChatMessageRoles.Tool,
                                            call.Result?.Content ?? "The service returned no data.".ToJson(),
                                            Guid.NewGuid())
                                        {
                                            Id = currentMsgId,
                                            ToolCallId = call.ToolCall?.Id ?? call.Name,
                                            ToolInvocationSucceeded = call.Result?.InvocationSucceeded ?? false,
                                            ContentJsonType = call.Result?.ContentJsonType ?? typeof(string)
                                        };

                                        currentMsgId = Guid.NewGuid();
                                        AppendMessage(fnResultMsg);

                                        result.ToolResults.Add(new ResolvedToolCall
                                        {
                                            Call = call,
                                            Result = call.Result ?? new FunctionResult(call, null, null, false),
                                            ToolMessage = fnResultMsg
                                        });
                                    }

                                    if (eventsHandler.AfterFunctionCallsResolvedHandler is not null)
                                    {
                                        await eventsHandler.AfterFunctionCallsResolvedHandler.Invoke(result,
                                            eventsHandler);
                                    }

                                    if (OnAfterToolsCall is not null)
                                    {
                                        await OnAfterToolsCall(result);
                                    }
                                }

                                return;
                            }
                        }
                        else if (delta.Role is ChatMessageRoles.Assistant)
                        {
                            if (delta.Parts?.Count > 0)
                            {
                                foreach (ChatMessagePart part in delta.Parts)
                                {
                                    if (eventsHandler.MessagePartHandler is not null)
                                    {
                                        await InvokeMessagePartHandler(part);
                                    }

                                    switch (part.Type)
                                    {
                                        case ChatMessageTypes.Text:
                                        {
                                            await InvokeMessageHandler(part.Text ?? message?.Content);
                                            break;
                                        }
                                        case ChatMessageTypes.Reasoning
                                            when eventsHandler.ReasoningTokenHandler is not null:
                                        {
                                            ChatMessageReasoningData? msg = part.Reasoning;

                                            if (RequestParameters.TrimResponseStart && isFirstMessageToken &&
                                                msg is not null)
                                            {
                                                msg.Content = msg.Content?.TrimStart();
                                                isFirstMessageToken = false;
                                            }

                                            if (msg is not null)
                                            {
                                                await eventsHandler.ReasoningTokenHandler.Invoke(msg);
                                            }

                                            break;
                                        }
                                        case ChatMessageTypes.Image when eventsHandler.ImageTokenHandler is not null:
                                        {
                                            if (part.Image is not null)
                                            {
                                                await eventsHandler.ImageTokenHandler.Invoke(part.Image);
                                            }

                                            break;
                                        }
                                    }
                                }
                            }
                            else
                            {
                                if (delta.ReasoningContent is not null)
                                {
                                    if (eventsHandler.ReasoningTokenHandler is not null)
                                    {
                                        await eventsHandler.ReasoningTokenHandler.Invoke(new ChatMessageReasoningData
                                        {
                                            Content = delta.ReasoningContent,
                                            Provider = provider.Provider
                                        });
                                    }
                                }

                                if (eventsHandler.MessagePartHandler is not null)
                                {
                                    await InvokeMessagePartHandler(new ChatMessagePart
                                    {
                                        Type = ChatMessageTypes.Text,
                                        Text = delta.Content ?? message?.Content
                                    });
                                }

                                if (delta.Content is not null)
                                {
                                    await InvokeMessageHandler(delta.Content);
                                }
                            }

                            if (delta.Audio is not null)
                            {
                                if (eventsHandler.AudioTokenHandler is not null)
                                {
                                    await eventsHandler.AudioTokenHandler.Invoke(delta.Audio);
                                }
                            }
                        }
                    }
                }

                continue;

                async ValueTask InvokeMessagePartHandler(ChatMessagePart part)
                {
                    if (eventsHandler.MessagePartHandler is null)
                    {
                        return;
                    }

                    if (part.Text is not null)
                    {
                        if (RequestParameters.TrimResponseStart && isFirstMessageToken)
                        {
                            part.Text = part.Text.TrimStart();
                            isFirstMessageToken = false;
                        }
                    }

                    await eventsHandler.MessagePartHandler.Invoke(part);
                }

                async ValueTask InvokeMessageHandler(string? msg)
                {
                    if (eventsHandler.MessageTokenExHandler is not null)
                    {
                        if (msg is not null)
                        {
                            if (RequestParameters.TrimResponseStart && isFirstMessageToken)
                            {
                                msg = msg.TrimStart();
                                isFirstMessageToken = false;
                            }

                            await eventsHandler.MessageTokenExHandler.Invoke(new StreamedMessageToken
                            {
                                Content = msg,
                                Index = tokenIndex
                            });

                            tokenIndex++;
                        }
                    }

                    if (eventsHandler.MessageTokenHandler is null)
                    {
                        return;
                    }

                    if (msg is not null)
                    {
                        if (RequestParameters.TrimResponseStart && isFirstMessageToken)
                        {
                            msg = msg.TrimStart();
                            isFirstMessageToken = false;
                        }

                        await eventsHandler.MessageTokenHandler.Invoke(msg);
                    }
                }
            }
        }
    }

    #endregion
}<|MERGE_RESOLUTION|>--- conflicted
+++ resolved
@@ -1370,17 +1370,8 @@
 
                                     if (lastUserMessage is not null)
                                     {
-<<<<<<< HEAD
                                         lastUserMessage.Tokens = res.Usage?.PromptTokens;
                                     }
-=======
-                                        Id = currentMsgId,
-                                        ToolCallId = call.ToolCall?.Id ?? call.Name,
-                                        ToolInvocationSucceeded = call.Result?.InvocationSucceeded ?? false,
-                                        ContentJsonType = call.Result?.ContentJsonType ?? typeof(string),
-                                        FunctionCall = call
-                                    };
->>>>>>> 93275a98
 
                                     currentMsgId = Guid.NewGuid();
                                     AppendMessage(internalDelta);
@@ -1488,8 +1479,9 @@
                                             Id = currentMsgId,
                                             ToolCallId = call.ToolCall?.Id ?? call.Name,
                                             ToolInvocationSucceeded = call.Result?.InvocationSucceeded ?? false,
-                                            ContentJsonType = call.Result?.ContentJsonType ?? typeof(string)
-                                        };
+                                            ContentJsonType = call.Result?.ContentJsonType ?? typeof(string),
+                                        FunctionCall = call
+                                    };
 
                                         currentMsgId = Guid.NewGuid();
                                         AppendMessage(fnResultMsg);
